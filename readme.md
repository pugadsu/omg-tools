# Spline Based Motion Planning Toolbox
We should think about a more attractive name...

## Its purpose?
This software package provides tools that facilitate the modeling, simulation and embedding of motion planning problems. The main goal is bringing related research concerning (spline-based) motion planning together into a user-friendly package.

## How to start?
<<<<<<< HEAD
You should have a working install of [CasADi](https://github.com/casadi/casadi/wiki).
=======
The software is developed in Python and uses [CasADi](https://github.com/casadi/casadi/wiki) as a framework for symbolic computations. Furthermore CasADi provides an interface to IPOPT, a software package for large-scale nonlinear optimization. For installation instructions regarding these software packages, the user is referred to the [CasADi homepage](https://github.com/casadi/casadi/wiki).
The toolbox provides functionality to save simulation results in Tikz format. This functionality depends on [matplotlib2tikz](https://github.com/nschloe/matplotlib2tikz).
The toolbox itself can be installed by running
    `>> sudo python setup.py install`
>>>>>>> b694974c

## How does it work?
Before writing down a fancy tutorial here, we refer the user to the examples directory. `tutorial_example.py` provides a well-documented overview of the basic functionality of the toolbox.<|MERGE_RESOLUTION|>--- conflicted
+++ resolved
@@ -5,14 +5,10 @@
 This software package provides tools that facilitate the modeling, simulation and embedding of motion planning problems. The main goal is bringing related research concerning (spline-based) motion planning together into a user-friendly package.
 
 ## How to start?
-<<<<<<< HEAD
-You should have a working install of [CasADi](https://github.com/casadi/casadi/wiki).
-=======
 The software is developed in Python and uses [CasADi](https://github.com/casadi/casadi/wiki) as a framework for symbolic computations. Furthermore CasADi provides an interface to IPOPT, a software package for large-scale nonlinear optimization. For installation instructions regarding these software packages, the user is referred to the [CasADi homepage](https://github.com/casadi/casadi/wiki).
 The toolbox provides functionality to save simulation results in Tikz format. This functionality depends on [matplotlib2tikz](https://github.com/nschloe/matplotlib2tikz).
 The toolbox itself can be installed by running
     `>> sudo python setup.py install`
->>>>>>> b694974c
 
 ## How does it work?
 Before writing down a fancy tutorial here, we refer the user to the examples directory. `tutorial_example.py` provides a well-documented overview of the basic functionality of the toolbox.