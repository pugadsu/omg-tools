from optilayer import OptiFather, OptiChild
from fleet import get_fleet_vehicles
from plots import Plots
import time
<<<<<<< HEAD
=======

>>>>>>> b694974c

class Simulator:

    def __init__(self, problem, options={}):
        self.set_default_options()
        self.set_options(options)
        self.problem = problem
        self.environment = problem.environment
        self.plot = Plots(problem.fleet, problem.environment)

    def set_default_options(self):
        self.options = {'update_time': 0.1}

    def set_options(self, options):
        self.options.update(options)

    def run(self):
        current_time = 0.
        self.problem.initialize()
        stop = False
        while not stop:
            stop = self.update(current_time)
            current_time += self.options['update_time']
        self.problem.final()

    def update(self, current_time):
        # solve problem
        self.problem.solve(current_time)
        # update vehicle(s) and environment
        self.problem.update_vehicles(current_time, self.options['update_time'])
        self.environment.update(current_time, self.options['update_time'])
        self.plot.update()
        # check termination criteria
        stop = self.problem.stop_criterium()
        return stop


class Problem(OptiChild):

    def __init__(self, fleet, environment, options={}, label='problem'):
        OptiChild.__init__(self, label)
        self.fleet, self.vehicles = get_fleet_vehicles(fleet)
        self.environment = environment
        self.environment.add_vehicle(self.vehicles)
        self.set_default_options()
        self.set_options(options)
        self.iteration = 0
        self.current_time = 0.0
        self.update_times = []

    # ========================================================================
    # Problem options
    # ========================================================================

    def set_default_options(self):
        self.options = {'verbose': 2, 'update_time': 0.1}
        self.options['solver'] = {'tol': 1e-3, 'linear_solver': 'ma57',
                                  'warm_start_init_point': 'yes',
                                  'print_level': 0, 'print_time': 0}
        self.options['codegen'] = {
            'jit': False, 'jit_options': {'flags': ['-O0']}}

    def set_options(self, options):
        if 'solver' in options:
            self.options['solver'].update(options['solver'])
        if 'codegen' in options:
            self.options['codegen'].update(options['codegen'])
        for key in options:
            if key not in ['solver', 'codegen']:
                self.options[key] = options[key]

    # ========================================================================
    # Create and solve problem
    # ========================================================================

    def init(self):
        children = [vehicle for vehicle in self.vehicles]
        children.extend([self.environment, self])
        self.father = OptiFather(children)
        self.problem, compile_time = self.father.construct_problem(self.options)
        self.father.init_transformations(self.init_primal_transform,
                                         self.init_dual_transform)

    def solve(self, current_time):
        self.current_time = current_time
        self.init_step(current_time)
        # set initial guess, parameters, lb & ub
        var = self.father.get_variables()
        par = self.father.set_parameters(current_time)
        lb, ub = self.father.update_bounds(current_time)
        # solve!
        t0 = time.time()
        self.problem({'x0': var, 'p': par, 'lbg': lb, 'ubg': ub})
        t1 = time.time()
        t_upd = t1-t0
        self.father.set_variables(self.problem.getOutput('x'))
        stats = self.problem.getStats()
        if stats.get("return_status") != "Solve_Succeeded":
            print stats.get("return_status")
        # print
        if self.options['verbose'] >= 1:
            self.iteration += 1
            if ((self.iteration-1) % 20 == 0):
                print "----|------------|------------"
                print "%3s | %10s | %10s " % ("It", "t upd", "time")
                print "----|------------|------------"
            print "%3d | %.4e | %.4e " % (self.iteration, t_upd, current_time)
        self.update_times.append(t_upd)

    # ========================================================================
    # Methods encouraged to override (very basic implementation)
    # ========================================================================

    def init_step(self, current_time):
        pass

    def init_variables(self):
        return {}

    def set_parameters(self, time):
        return {}

    def final(self):
        pass

    def initialize(self):
        pass

    def init_primal_transform(self, basis):
        return None

    def init_dual_transform(self, basis):
        return None

    # ========================================================================
    # Methods required to override (no general implementation possible)
    # ========================================================================

    def update_vehicles(self, current_time, update_time):
        raise NotImplementedError('Please implement this method!')

    def stop_criterium(self):
        raise NotImplementedError('Please implement this method!')<|MERGE_RESOLUTION|>--- conflicted
+++ resolved
@@ -2,10 +2,6 @@
 from fleet import get_fleet_vehicles
 from plots import Plots
 import time
-<<<<<<< HEAD
-=======
-
->>>>>>> b694974c
 
 class Simulator:
 
