# This file is part of OMG-tools.
#
# OMG-tools -- Optimal Motion Generation-tools
# Copyright (C) 2016 Ruben Van Parys & Tim Mercy, KU Leuven.
# All rights reserved.
#
# OMG-tools is free software; you can redistribute it and/or
# modify it under the terms of the GNU Lesser General Public
# License as published by the Free Software Foundation; either
# version 3 of the License, or (at your option) any later version.
# This software is distributed in the hope that it will be useful,
# but WITHOUT ANY WARRANTY; without even the implied warranty of
# MERCHANTABILITY or FITNESS FOR A PARTICULAR PURPOSE. See the GNU
# Lesser General Public License for more details.
#
# You should have received a copy of the GNU Lesser General Public
# License along with this program; if not, write to the Free Software
# Foundation, Inc., 51 Franklin Street, Fifth Floor, Boston, MA 02110-1301 USA

from omgtools import *

# create vehicle
vehicle = Quadrotor()
vehicle.set_options({'safety_distance': 0.1})
vehicle.set_initial_conditions([-4., -4.])
vehicle.set_terminal_conditions([4., 4.])

# create environment
environment = Environment(room={'shape': Square(10.)})
environment.add_obstacle(Obstacle({'position': [-0.6, -5.4]},
                                  shape=Rectangle(width=0.2, height=12.)))

# create a point-to-point problem
<<<<<<< HEAD
options = {'horizon_time': 5}
problem = Point2point(vehicle, environment, options)
=======
problem = Point2point(vehicle, environment, {'horizon_time': 5})
problem.set_options({'solver': {'linear_solver': 'ma57'}})
>>>>>>> 3b7b569b
problem.init()

# create simulator
simulator = Simulator(problem)
simulator.plot.set_options({'knots': True, 'prediction': False})
simulator.plot.show('scene')
simulator.plot.show('input', label=['Thrust force (N/kg)',
                                    'Pitch rate (rad/s)'])

# run it!
simulator.run()

# show/save some results
simulator.plot.show_movie('scene', repeat=True)<|MERGE_RESOLUTION|>--- conflicted
+++ resolved
@@ -31,13 +31,8 @@
                                   shape=Rectangle(width=0.2, height=12.)))
 
 # create a point-to-point problem
-<<<<<<< HEAD
-options = {'horizon_time': 5}
-problem = Point2point(vehicle, environment, options)
-=======
 problem = Point2point(vehicle, environment, {'horizon_time': 5})
 problem.set_options({'solver': {'linear_solver': 'ma57'}})
->>>>>>> 3b7b569b
 problem.init()
 
 # create simulator
