<<<<<<< HEAD
# Add the toolbox to your python path and import it! In the future we should
# provide an install script to automate this...
import sys
# sys.path.append("/home/ruben/Dropbox/Work/Programs/motionplanningtoolbox/")
sys.path.append("/home/tim/Dropbox/EigenDocumenten/Doctoraat/MotionPlanning/motion-planning-toolbox")
=======
# Add the toolbox to your python path and import it!
>>>>>>> 2546d81c
from motionplanning import *

# Before we start, first some notes on the so called OptiLayer!

# optilayer.py provides 2 classes: OptiFather & OptiChild.
# OptiChild is a general class for which classes Vehicle, Problem and
# Environment inherit. It provides the functionality to define specific
# variables, parameters, constraints and part of the objective on an object.
# For example a Vehicle object will define its input constraints, while
# a Point2point Problem object will define initial/terminal state constraints.
# When initializing a problem object, it creates an OptiFather object which
# puts everything together in order to retrieve one problem with one big set
# of variables, parameters, constraints and with one objective.

# It is also possible to define a 'symbol' on an object. This is useful to
# access variables or parameters which are defined in another object. The
# symbol should have the same name as the corresponding variable or parameter.
# Example: a problem object defines T (the total motion time) as _variable_ (in
# order to eg. minimize it). A vehicle object also needs this T (for computing
# derivatives of its splines). It can access it by defining a _symbol_
# with name T.

# By using the OptiLayer, (advanced) users can define eg. vehicle types in a
# more high level way, by inheritting from Vehicle and use the functionality
# from OptiChild. This is done eg. in the Quadrotor and Holonomic class.
# Also a problem is defined in more easy way. Take for example a look at the
# Poin2point class, which derives from the more general FixedTProblem class,
# which on its turn inherit from the more more general Problem class.

# Ok, let's start with creating a vehicle: a holonomic one!
# Select type of velocity and acceleration limit, two norm is standard for
# a holonomic vehicle.
vehicle = Holonomic(options={'syslimit': 'norm_two'})
# On a vehicle one can define some signals. These value of these are stored
# during simulation and can be plotted.
# In the Holonomic class default signals 'input', 'state' and 'position' are
# defined. You can also define your own signal. This should be defined as a
# function of the symbol 'y'. This symbol represent the splines (and their
# derivatives). It is in fact a matrix of symbols: 2 rows for 2 splines,
# and the columns represent all the derivatives (up to vehicle.order).
y = vehicle.get_signal('y')
# Let's create a signal which is just the sum of both splines
vehicle.define_signal('my_signal', y[0, 0]+y[1, 0])

# We provide our vehicle with a desired initial and terminal pose:
vehicle.set_initial_pose([-1.5, -1.5])
vehicle.set_terminal_pose([2., 2.])
# We are also changing some (default) options. Options are stored by the
# attribute vehicle.options.
# At start: continuity up to degree = 1
vehicle.set_options({'boundary_smoothness': {'initial': 1}})
# Collision avoidance where we try to keep a distance 0.1m (in a soft way),
# but distance 0m in a hard way:
vehicle.set_options({'safety_distance': 0.0})
# For simulation, we can add some input disturbance, which is Gaussian noise
# with some mean (default 0) and stdev and which if filtered with some
# cut-off frequency fc (Hz):
#   vehicle.set_input_disturbance(fc = 0.01, stdev = 0.05*np.ones(2))
# Also we can simulate our system with an extra 1st order delay (model-plant
# mismatch):
#   vehicle.set_options({'1storder_delay': True, 'time_constant': 0.1})

# Now, we create an environment
# An environment is determined by a room with certain shape
environment = Environment(room={'shape': Square(5.)})
# Also we can add some obstacles
# Let's first define a recangular shape
rectangle = Rectangle(width=3., height=0.2)
# We create 2 obstacles with this shape and with certain initial position
# (we could also provide an initial velocity or acceleration)
environment.add_obstacle(Obstacle({'position': [-2.1, -0.5]}, shape=rectangle))
environment.add_obstacle(Obstacle({'position': [1.7, -0.5]}, shape=rectangle))
# Let's also add a circular obstacle which will suddenly start to move.
# Therefore we define an 'increment' trajectory in velocity:
trajectory = {'velocity': np.vstack([[3., -0.15, 0.0], [4., 0., 0.15]])}
# This means: at t = 3s it will add velocity [-0.15, 0] to its current velocity
#             at t = 4s it will add velocity [0,  0.15] to its current velocity
# You could also change position and acceleration in discrete steps
environment.add_obstacle(Obstacle({'position': [1.5, 0.5]}, shape=Circle(0.4),
                                  trajectory=trajectory))

# Create a point-to-point problem
# We can provide it with some options concerning the jit code compilation:
codegen = {'jit': False}
# codegen = {'jit': True, 'jit_options': {'flags': ['-O3']}}
# Compilation of the code takes some time, while execution is slightly faster
# There are other options, set on a default value. Check them out with
# problem.options
# We can also select the type of problem to be solved. There are two options:
# freeT: in this case the goal function of the optimization problem is the
#        motion time, so this formulates a purely time-optimal problem. During
#        movement the time horizon decreases since the remaining motion time
#        decreases.
# fixedT: in this case a certain motion time is proposed and the vehicle is
#         'pulled' towards its goal position. During movement the time horizon
#         stays the same since the proposed motion time stays the same.
freeTProblem = False
problem = Point2point(vehicle, environment,
                      options={'codegen': codegen,
                               'freeTProblem': freeTProblem})
problem.init()

# Create simulator
# This allows to simulate a motion planning algorithm and allows to plot
# relevant signals.
simulator = Simulator(problem)
simulator.plot.set_options({'knots': True})  # let's plot our spline knots
# If you _create_ a plot with certain signal name, it will plot its progress
# during simulating.
simulator.plot.create('input', label=['x-velocity (m/s)',
                                      'y-velocity (m/s)'])
simulator.plot.create('a', label=['x-acceleration (m/s^2)',
                                  'y-acceleration (m/s^2)'])
simulator.plot.create('vnorm_two', label=['x-velocity (m/s)',
                                  'time (s)'])
# You can also provide the name '2d': this plots a 2d space with the vehicle
# movement.
simulator.plot.create('2d')

# Run the simulator!
simulator.run()

# Show 2d plot at some time (no time argument means 'at the end')
simulator.plot.show('2d', time=2.)
# or show (defined) signal
simulator.plot.show('input')
simulator.plot.show('a')
simulator.plot.show('vnorm_two')
simulator.plot.show('my_signal')
# Show movie of some signal
simulator.plot.show_movie('2d', repeat=False)
# Save a plot as Tikz: you need matplotlib2tikz for this!
simulator.plot.save('my_signal', name='MySignals')
# Save a movie as multiple Tikz: you need matplotlib2tikz for this!
simulator.plot.save_movie('input', number_of_frames=4)
simulator.plot.save_movie('2d', number_of_frames=4, name='holonomic')

matplotlib.pyplot.show(block=True)<|MERGE_RESOLUTION|>--- conflicted
+++ resolved
@@ -1,12 +1,4 @@
-<<<<<<< HEAD
-# Add the toolbox to your python path and import it! In the future we should
-# provide an install script to automate this...
-import sys
-# sys.path.append("/home/ruben/Dropbox/Work/Programs/motionplanningtoolbox/")
-sys.path.append("/home/tim/Dropbox/EigenDocumenten/Doctoraat/MotionPlanning/motion-planning-toolbox")
-=======
 # Add the toolbox to your python path and import it!
->>>>>>> 2546d81c
 from motionplanning import *
 
 # Before we start, first some notes on the so called OptiLayer!
