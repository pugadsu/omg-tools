--- conflicted
+++ resolved
@@ -74,15 +74,11 @@
     # ========================================================================
 
     def init(self):
-<<<<<<< HEAD
-        self.problem, compile_time = self.father.construct_problem(
-=======
         children = [vehicle for vehicle in self.vehicles]
         children += [obstacle for obstacle in self.environment.obstacles]
         children += [self, self.environment]
         self.father = OptiFather(children)
         self.problem, _ = self.father.construct_problem(
->>>>>>> 79fc9000
             self.options)
         self.father.init_transformations(self.init_primal_transform,
                                          self.init_dual_transform)
