# This file is part of OMG-tools.
#
# OMG-tools -- Optimal Motion Generation-tools
# Copyright (C) 2016 Ruben Van Parys & Tim Mercy, KU Leuven.
# All rights reserved.
#
# OMG-tools is free software; you can redistribute it and/or
# modify it under the terms of the GNU Lesser General Public
# License as published by the Free Software Foundation; either
# version 3 of the License, or (at your option) any later version.
# This software is distributed in the hope that it will be useful,
# but WITHOUT ANY WARRANTY; without even the implied warranty of
# MERCHANTABILITY or FITNESS FOR A PARTICULAR PURPOSE. See the GNU
# Lesser General Public License for more details.
#
# You should have received a copy of the GNU Lesser General Public
# License along with this program; if not, write to the Free Software
# Foundation, Inc., 51 Franklin Street, Fifth Floor, Boston, MA 02110-1301 USA

from vehicle import Vehicle
from ..basics.shape import Square, Circle
from ..basics.spline_extra import sample_splines
from ..basics.spline_extra import evalspline, running_integral
from casadi import inf
import numpy as np

# Elaboration of the vehicle model:
# dx = V*cos(theta)
# dy = V*sin(theta)
# dtheta = dtheta

# Use tangent half angle substitution: tg_ha = tan(theta/2)
# sin(theta) = (2*tg_ha)/(1+tg_ha**2)
# cos(theta) = (1-tg_ha**2)/(1+tg_ha**2)
# This gives:
# dx = V/(1+tg_ha**2)*(1-tg_ha**2)
# dy = V/(1+tg_ha**2)*(2*tg_ha)
# Substitute: v_til = V/(1+tg_ha**2)

# dx = v_til*(1-tg_ha**2)
# dy = v_til*(2*tg_ha)
# Spline variables of the problem: v_til and tg_ha


class Dubins(Vehicle):

    def __init__(self, shapes=Circle(0.1), options=None, bounds=None):
        bounds = bounds or {}
        if options is not None and 'degree' in options:
            degree = options['degree']
        else:
            degree = 3
        Vehicle.__init__(
            self, n_spl=2, degree=degree, shapes=shapes, options=options)
        self.vmax = bounds['vmax'] if 'vmax' in bounds else 0.5
        self.amax = bounds['amax'] if 'amax' in bounds else 1.
        self.wmin = bounds['wmin'] if 'wmin' in bounds else -np.pi/6. # in rad/s
        self.wmax = bounds['wmax'] if 'wmax' in bounds else np.pi/6.

    def set_default_options(self):
        Vehicle.set_default_options(self)
        self.options['stop_tol'] = 1.e-2

    def init(self):
        self.T = self.define_symbol('T')  # motion time
        self.t = self.define_symbol('t')  # current time of first knot
        self.pos0 = self.define_parameter('pos0', 2)  # current position

    def define_trajectory_constraints(self, splines):
        v_til, tg_ha = splines
        dv_til, dtg_ha = v_til.derivative(), tg_ha.derivative()
        self.define_constraint(
            v_til*(1+tg_ha**2) - self.vmax, -inf, 0.)
<<<<<<< HEAD
        # self.define_constraint(-v_til*(1+tg_ha**2) - self.vmax, -inf, 0)
        # self.define_constraint(- self.vmax, -inf, 0) # only forward driving
=======
        self.define_constraint(-v_til*(1+tg_ha**2) - self.vmax, -inf, 0)
>>>>>>> 658cf21f
        # self.define_constraint(
        #     dv_til*(1+tg_ha**2) + 2*v_til*tg_ha*dtg_ha - self.T*self.amax, -inf, 0.)

        # dx = v_til*(1-tg_ha**2)
        # dy = v_til*(2*tg_ha)        
        # self.dx = self.define_spline_variable('dx', 1, 1, basis=dx.basis)[0]
        # self.dy = self.define_spline_variable('dy', 1, 1, basis=dy.basis)[0]

        # x = self.T*running_integral(dx)
        # y = self.T*running_integral(dy)
        # self.x = self.T*running_integral(self.dx)
        # self.y = self.T*running_integral(self.dy)

        # eps = 1e-3
        # self.define_constraint(self.x-x, -eps, eps)
        # self.define_constraint(self.y-y, -eps, eps)

        # Alternative:
        # dx = v_til*(1-tg_ha**2)
        # dy = v_til*(2*tg_ha)
        # ddx, ddy = dx.derivative(), dy.derivative()
        # self.define_constraint(
        #     (dx**2+dy**2) - (self.T**2)*self.vmax**2, -inf, 0.)
        # self.define_constraint(
        #     (ddx**2+ddy**2) - (self.T**4)*self.amax**2, -inf, 0.)

        # add constraints on change in orientation
        self.define_constraint(2*dtg_ha - (1+tg_ha**2)*self.T*self.wmax, -inf, 0.)
        self.define_constraint(-2*dtg_ha + (1+tg_ha**2)*self.T*self.wmin, -inf, 0.)

        self.define_constraint(-v_til, -inf, 0)  # only forward driving, positive v_tilde


    def get_fleet_center(self, splines, rel_pos, substitute=True):
        T = self.define_symbol('T')
        t = self.define_symbol('t')
        pos0 = self.define_parameter('pos0', 2)
        v_til, tg_ha = splines
        dv_til, dtg_ha = v_til.derivative(), tg_ha.derivative()
        dx = v_til*(1-tg_ha**2)
        dy = v_til*(2*tg_ha)
        x_int, y_int = T*running_integral(dx), T*running_integral(dy)
        x = x_int-evalspline(x_int, t/T) + pos0[0]
        y = y_int-evalspline(y_int, t/T) + pos0[1]
        eps = 1.e-2
        center = self.define_spline_variable('formation_center', self.n_dim)
        self.define_constraint((x-center[0])*(1+tg_ha**2) + rel_pos[0]*2*tg_ha + rel_pos[1]*(1-tg_ha**2), -eps, eps)
        self.define_constraint((y-center[1])*(1+tg_ha**2) + rel_pos[1]*2*tg_ha - rel_pos[0]*(1-tg_ha**2), -eps, eps)
        for d in range(1, self.degree+1):
            for c in center:
                self.define_constraint(c.derivative(d)(1.), 0., 0.)
        return center
        # center = []
        # if substitute:
        #     center_tf = [x*(1+tg_ha**2) + rel_pos[0]*2*tg_ha + rel_pos[1]*(1-tg_ha**2), y*(1+tg_ha**2) + rel_pos[1]*2*tg_ha - rel_pos[0]*(1-tg_ha**2)]
        #     center = self.define_substitute('fleet_center', center_tf)
        #     center.append(tg_ha)
        #     return center
        # else:
        #     if splines[0] is (MX, SX):
        #         center_tf = [x*(1+tg_ha**2) + rel_pos[0]*2*tg_ha + rel_pos[1]*(1-tg_ha**2), y*(1+tg_ha**2) + rel_pos[1]*2*tg_ha - rel_pos[0]*(1-tg_ha**2)]
        #         center_tf.append(tg_ha)
        #         return center_tf

    def get_initial_constraints(self, splines):
        # these make sure you get continuity along different iterations
        # inputs are function of v_til, tg_ha and dtg_ha so impose constraints on these
        v_til0 = self.define_parameter('v_til0', 1)
        tg_ha0 = self.define_parameter('tg_ha0', 1)
        dtg_ha0 = self.define_parameter('dtg_ha0', 1)
        v_til, tg_ha = splines
        dtg_ha = tg_ha.derivative()
        return [(v_til, v_til0), (tg_ha, tg_ha0),
                (dtg_ha, self.T*dtg_ha0)]

    def get_terminal_constraints(self, splines):
        posT = self.define_parameter('posT', 2)
        tg_haT = self.define_parameter('tg_haT', 1)
        v_til, tg_ha = splines
        dx = v_til*(1-tg_ha**2)
        dy = v_til*(2*tg_ha)
        x_int, y_int = self.T*running_integral(dx), self.T*running_integral(dy)
        x = x_int-evalspline(x_int, self.t/self.T) + self.pos0[0]  # self.pos0 was already defined in init
        y = y_int-evalspline(y_int, self.t/self.T) + self.pos0[1]
        term_con = [(x, posT[0]), (y, posT[1]), (tg_ha, tg_haT)]
        term_con_der = [(v_til, 0.), (tg_ha.derivative(), 0.)]
        return [term_con, term_con_der]

    def set_initial_conditions(self, state, input=None):
        if input is None:
            input = np.zeros(2)
        self.prediction['state'] = state
        self.prediction['input'] = input
        self.pose0 = state

    def set_terminal_conditions(self, pose):
        self.poseT = pose

    def get_init_spline_value(self):
        # generate initial guess for spline variables
        init_value = np.zeros((len(self.basis), 2))
        v_til0 = np.zeros(len(self.basis))
        tg_ha0 = np.tan(self.prediction['state'][2]/2.)
        tg_haT = np.tan(self.poseT[2]/2.)
        init_value[:, 0] = v_til0
        init_value[:, 1] = np.linspace(tg_ha0, tg_haT, len(self.basis))
        return init_value

    def check_terminal_conditions(self):
        tol = self.options['stop_tol']
        if (np.linalg.norm(self.signals['state'][:, -1] - self.poseT) > tol or
                np.linalg.norm(self.signals['input'][:, -1])) > tol:
            return False
        else:
            return True

    def set_parameters(self, current_time):
        # for the optimization problem
        # convert theta to tg_ha here
        parameters = Vehicle.set_parameters(self, current_time)
        parameters['tg_ha0'] = np.tan(self.prediction['state'][2]/2.)
        parameters['v_til0'] = self.prediction['input'][0]/(1+parameters['tg_ha0']**2)
        parameters['dtg_ha0'] = 0.5*self.prediction['input'][1]*(1+parameters['tg_ha0']**2)  # dtg_ha
        parameters['pos0'] = self.prediction['state'][:2]
        parameters['posT'] = self.poseT[:2]  # x,y
        parameters['tg_haT'] = np.tan(self.poseT[2]/2.)
        return parameters

    def define_collision_constraints(self, hyperplanes, environment, splines):
        v_til, tg_ha = splines[0], splines[1]
        dx = v_til*(1-tg_ha**2)
        dy = v_til*(2*tg_ha)
        x_int, y_int = self.T*running_integral(dx), self.T*running_integral(dy)
        x = x_int-evalspline(x_int, self.t/self.T) + self.pos0[0]
        y = y_int-evalspline(y_int, self.t/self.T) + self.pos0[1]
        self.define_collision_constraints_2d(hyperplanes, environment, [x, y], tg_ha)

    def splines2signals(self, splines, time):
        # for plotting and logging
        # note: here the splines are not dimensionless anymore
        signals = {}
        v_til, tg_ha = splines[0], splines[1]
        dtg_ha = tg_ha.derivative()
        dx = v_til*(1-tg_ha**2)
        dy = v_til*(2*tg_ha)
        if not hasattr(self, 'signals'):  # first iteration
            dx_int, dy_int = running_integral(dx), running_integral(dy)
            x = dx_int - dx_int(time[0]) + self.pose0[0]
            y = dy_int - dy_int(time[0]) + self.pose0[1]
        else:
            dx_int, dy_int = running_integral(dx), running_integral(dy)  # current state
            x = dx_int - dx_int(time[0]) + self.signals['state'][0, -1]
            y = dy_int - dy_int(time[0]) + self.signals['state'][1, -1]
        x_s, y_s, v_til_s, tg_ha_s, dtg_ha_s = sample_splines([x, y, v_til, tg_ha, dtg_ha], time)
        den = sample_splines([(1+tg_ha**2)], time)[0]
        theta = 2*np.arctan2(tg_ha_s,1)
        dtheta = 2*np.array(dtg_ha_s)/(1.+np.array(tg_ha_s)**2)
        v_s = v_til_s*den
        signals['state'] = np.c_[x_s, y_s, theta.T].T
        signals['input'] = np.c_[v_s, dtheta.T].T
        if hasattr(self, 'rel_pos_c'):
            x_c = x_s + sample_splines([self.rel_pos_c[0]*2*tg_ha + self.rel_pos_c[1]*(1-tg_ha**2)], time)[0]/den
            y_c = y_s + sample_splines([self.rel_pos_c[1]*2*tg_ha - self.rel_pos_c[0]*(1-tg_ha**2)], time)[0]/den
            signals['fleet_center'] = np.c_[x_c, y_c].T
        return signals

    def state2pose(self, state):
        return state

    def ode(self, state, input):
        # state: x, y, theta
        # inputs: V, dtheta
        # find relation between dstate and state, inputs: dx = Ax+Bu
        # dstate = dx, dy, dtheta
        # dstate[2] = input[1]
        u1, u2 = input[0], input[1]
        return np.r_[u1*np.cos(state[2]), u1*np.sin(state[2]), u2].T

    def draw(self, t=-1):
        ret = []
        for shape in self.shapes:
            if isinstance(shape, Circle):
                wheel = Square(shape.radius/3.)
                front = Circle(shape.radius/8.)
                ret += shape.draw(self.signals['pose'][:, t])
                ret += wheel.draw(self.signals['pose'][:, t]+
                                  (shape.radius/2.)*np.array([np.cos(self.signals['pose'][2, t]-np.pi/2.),
                                                             np.sin(self.signals['pose'][2, t]-np.pi/2.),
                                                             self.signals['pose'][2, t]]))
                ret += wheel.draw(self.signals['pose'][:, t]+
                                  (shape.radius/2.)*np.array([np.cos(self.signals['pose'][2, t]+np.pi/2.),
                                                             np.sin(self.signals['pose'][2, t]+np.pi/2.),
                                                             self.signals['pose'][2, t]]))
                ret += front.draw(self.signals['pose'][:, t]+
                                  (shape.radius/1.5)*np.array([np.cos(self.signals['pose'][2, t]),
                                                               np.sin(self.signals['pose'][2, t]),
                                                               self.signals['pose'][2, t]]))
            else:
                ret += shape.draw(self.signals['pose'][:, t])
        return ret

    def get_pos_splines(self, splines):
        T = self.define_symbol('T')  # motion time
        t = self.define_symbol('t')  # current time of first knot
        pos0 = self.define_parameter('pos0', 2)  # current position
        v_til, tg_ha = splines
        dx = v_til*(1-tg_ha**2)
        dy = v_til*(2*tg_ha)
        x_int, y_int = T*running_integral(dx), T*running_integral(dy)
        x = x_int-evalspline(x_int, t/T) + pos0[0]  # self.pos0 was already defined in init
        y = y_int-evalspline(y_int, t/T) + pos0[1]
        return [x, y]

    # Next two functions are required if vehicle is not passed to problem, but is still used in the optimization
    # problem e.g. when considering a vehicle with a trailer. You manually have to update signals and prediction,
    # here the inputs are coming from e.g. the trailer class.
    def update_signals(self, signals):
        self.signals = signals

    def update_prediction(self, prediction):
        self.prediction = prediction<|MERGE_RESOLUTION|>--- conflicted
+++ resolved
@@ -71,12 +71,8 @@
         dv_til, dtg_ha = v_til.derivative(), tg_ha.derivative()
         self.define_constraint(
             v_til*(1+tg_ha**2) - self.vmax, -inf, 0.)
-<<<<<<< HEAD
-        # self.define_constraint(-v_til*(1+tg_ha**2) - self.vmax, -inf, 0)
-        # self.define_constraint(- self.vmax, -inf, 0) # only forward driving
-=======
-        self.define_constraint(-v_til*(1+tg_ha**2) - self.vmax, -inf, 0)
->>>>>>> 658cf21f
+        # self.define_constraint(-v_til*(1+tg_ha**2) - self.vmax, -inf, 0)  # only forward driving
+
         # self.define_constraint(
         #     dv_til*(1+tg_ha**2) + 2*v_til*tg_ha*dtg_ha - self.T*self.amax, -inf, 0.)
 
@@ -107,7 +103,7 @@
         self.define_constraint(2*dtg_ha - (1+tg_ha**2)*self.T*self.wmax, -inf, 0.)
         self.define_constraint(-2*dtg_ha + (1+tg_ha**2)*self.T*self.wmin, -inf, 0.)
 
-        self.define_constraint(-v_til, -inf, 0)  # only forward driving, positive v_tilde
+        # self.define_constraint(-v_til, -inf, 0)  # only forward driving, positive v_tilde
 
 
     def get_fleet_center(self, splines, rel_pos, substitute=True):
