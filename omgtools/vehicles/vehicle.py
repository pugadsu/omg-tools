# This file is part of OMG-tools.
#
# OMG-tools -- Optimal Motion Generation-tools
# Copyright (C) 2016 Ruben Van Parys & Tim Mercy, KU Leuven.
# All rights reserved.
#
# OMG-tools is free software; you can redistribute it and/or
# modify it under the terms of the GNU Lesser General Public
# License as published by the Free Software Foundation; either
# version 3 of the License, or (at your option) any later version.
# This software is distributed in the hope that it will be useful,
# but WITHOUT ANY WARRANTY; without even the implied warranty of
# MERCHANTABILITY or FITNESS FOR A PARTICULAR PURPOSE. See the GNU
# Lesser General Public License for more details.
#
# You should have received a copy of the GNU Lesser General Public
# License along with this program; if not, write to the Free Software
# Foundation, Inc., 51 Franklin Street, Fifth Floor, Boston, MA 02110-1301 USA

from ..basics.optilayer import OptiChild
from ..basics.spline import BSpline, BSplineBasis
from ..basics.spline_extra import concat_splines, definite_integral, sample_splines
from ..basics.shape import Rectangle, Square
from casadi import inf
from scipy.signal import filtfilt, butter
from scipy.interpolate import interp1d
from scipy.integrate import odeint
from numpy.random import normal
import numpy as np


class Vehicle(OptiChild):

    def __init__(self, n_spl, degree, shapes, options):
        OptiChild.__init__(self, 'vehicle')
        self.shapes = shapes if isinstance(shapes, list) else [shapes]
        self.n_dim = self.shapes[0].n_dim
        for shape in self.shapes:
            if shape.n_dim == self.n_dim:
                self.n_dim = shape.n_dim
            else:
                raise ValueError('All vehicle shapes should have same spatial' +
                                 'dimension.')

        self.prediction = {}
        self.degree = degree
        # set options
        self.set_default_options()
        self.set_options(options)

        # create default spline basis
        self.define_knots(knot_intervals=10)
        self.n_spl = n_spl

    # ========================================================================
    # Vehicle options
    # ========================================================================

    def set_default_options(self):
        self.options = {'safety_distance': 0., 'safety_weight': 10.,
                        'sample_time': 0.01, 'room_constraints': True,
                        'ideal_prediction': False, 'ideal_update': False,
                        '1storder_delay': False, 'time_constant': 0.1,
                        'input_disturbance': None}

    def set_options(self, options):
        self.options.update(options)

    def define_knots(self, **kwargs):
        if 'knot_intervals' in kwargs:
            self.knot_intervals = kwargs['knot_intervals']
            self.knots = np.r_[np.zeros(self.degree), np.linspace(
                0., 1., self.knot_intervals+1), np.ones(self.degree)]
        if 'knots' in kwargs:
            self.knots = kwargs['knots']
        self.basis = BSplineBasis(self.knots, self.degree)

    # ========================================================================
    # Optimization modelling related functions
    # ========================================================================

    def define_splines(self, n_seg=1):
        self.n_seg = n_seg
        self.splines = []
        for k in range(n_seg):
            init = self.get_init_spline_value()
            spline = self.define_spline_variable(
                'splines'+str(k), self.n_spl, value=init)
            self.splines.append(spline)
        return self.splines

    def define_collision_constraints_2d(self, hyperplanes, environment, positions, tg_ha=0):
        t = self.define_symbol('t')
        T = self.define_symbol('T')
        safety_distance = self.options['safety_distance']
        safety_weight = self.options['safety_weight']
        positions = [positions] if not isinstance(positions[0], list) else positions
        for s, shape in enumerate(self.shapes):
            position = positions[s]
            checkpoints, rad = shape.get_checkpoints()
            # obstacle avoidance
            if shape in hyperplanes:
                for k, hyperplane in enumerate(hyperplanes[shape]):
                    a, b = hyperplane['a'], hyperplane['b']
                    if safety_distance > 0.:
                        eps = self.define_spline_variable(
                            'eps_'+str(shape)+str(k))[0]
                        obj = safety_weight*definite_integral(eps, t/T, 1.)
                        self.define_objective(obj)
                        self.define_constraint(eps - safety_distance, -inf, 0.)
                        self.define_constraint(-eps, -inf, 0.)
                    else:
                        eps = 0.
                    for l, chck in enumerate(checkpoints):
                        con = 0
                        con += (a[0]*chck[0] + a[1]*chck[1])*(1.-tg_ha**2)
                        con += (-a[0]*chck[1] + a[1]*chck[0])*(2*tg_ha)
                        con += (a[0]*position[0] + a[1]*position[1])*(1+tg_ha**2)
                        con += (-b+rad[l]+safety_distance-eps)*(1+tg_ha**2)
                        self.define_constraint(con, -inf, 0)
            # room constraints
<<<<<<< HEAD
            if (isinstance(environment.room['shape'], (Rectangle, Square)) and 
                environment.room['shape'].orientation == 0.0 and not isinstance(tg_ha, BSpline)):
                room_limits = environment.get_canvas_limits()
                for chck in checkpoints:
                    for k in range(2):
                        self.define_constraint(-(chck[k]+position[k]) + room_limits[k][0], -inf, 0.)
                        self.define_constraint((chck[k]+position[k]) - room_limits[k][1], -inf, 0.)
            else:
                hyp_room = environment.room['shape'].get_hyperplanes(position = environment.room['position'])
                for l, chck in enumerate(checkpoints):
                    for hpp in hyp_room.itervalues():
                        con = 0
                        con += (hpp['a'][0]*chck[0] + hpp['a'][1]*chck[1])*(1.-tg_ha**2)
                        con += (-hpp['a'][0]*chck[1] + hpp['a'][1]*chck[0])*(2*tg_ha)
                        con += (hpp['a'][0]*position[0] + hpp['a'][1]*position[1])*(1+tg_ha**2)
                        con += (-hpp['b']+rad[l])*(1+tg_ha**2)
                        self.define_constraint(con, -inf, 0)
=======
            if self.options['room_constraints']:
                if (isinstance(environment.room['shape'], (Rectangle, Square)) and
                    environment.room['shape'].orientation == 0.0):
                    room_limits = environment.get_canvas_limits()
                    for chck in checkpoints:
                        for k in range(2):
                            self.define_constraint(-(chck[k]+position[k]) + room_limits[k][0], -inf, 0.)
                            self.define_constraint((chck[k]+position[k]) - room_limits[k][1], -inf, 0.)
                else:
                    hyp_room = environment.room['shape'].get_hyperplanes(position = environment.room['position'])
                    for l, chck in enumerate(checkpoints):
                        for hpp in hyp_room.itervalues():
                            con = 0
                            con += (hpp['a'][0]*chck[0] + hpp['a'][1]*chck[1])*(1.-tg_ha**2)
                            con += (-hpp['a'][0]*chck[1] + hpp['a'][1]*chck[0])*(2*tg_ha)
                            con += (hpp['a'][0]*position[0] + hpp['a'][1]*position[1])*(1+tg_ha**2)
                            con += (-hpp['b']+rad[l])*(1+tg_ha**2)
                            self.define_constraint(con, -inf, 0)
>>>>>>> 25f255d5

    def define_collision_constraints_3d(self, hyperplanes, environment, positions):
        # orientation for 3d not yet implemented!
        t = self.define_symbol('t')
        T = self.define_symbol('T')
        safety_distance = self.options['safety_distance']
        safety_weight = self.options['safety_weight']
        positions = [positions] if not isinstance(positions[0], list) else positions
        for s, shape in enumerate(self.shapes):
            position = positions[s]
            checkpoints, rad = shape.get_checkpoints()
            # obstacle avoidance
            if shape in hyperplanes:
                for k, hyperplane in enumerate(hyperplanes[shape]):
                    a, b = hyperplane['a'], hyperplane['b']
                    safety_distance = self.options['safety_distance']
                    safety_weight = self.options['safety_weight']
                    if safety_distance > 0.:
                        t = self.define_symbol('t')
                        T = self.define_symbol('T')
                        eps = self.define_spline_variable(
                            'eps_'+str(shape)+str(k))[0]
                        obj = safety_weight*definite_integral(eps, t/T, 1.)
                        self.define_objective(obj)
                        self.define_constraint(eps - safety_distance, -inf, 0.)
                        self.define_constraint(-eps, -inf, 0.)
                    else:
                        eps = 0.
                    for l, chck in enumerate(checkpoints):
                        self.define_constraint(
                            sum([a[k]*(chck[k]+position[k]) for k in range(3)])-b+rad[l], -inf, 0)
            # room constraints
            if self.options['room_constraints']:
                room_lim = environment.get_canvas_limits()
                for chck in checkpoints:
                    for k in range(3):
                        self.define_constraint(-
                                               (chck[k]+position[k]) + room_lim[k][0], -inf, 0.)
                        self.define_constraint(
                            (chck[k]+position[k]) - room_lim[k][1], -inf, 0.)

    # ========================================================================
    # Simulation and prediction related functions
    # ========================================================================

    def update(self, current_time, update_time, segment_times, time_axis=None):
        if not isinstance(segment_times, list):
            segment_times = [segment_times]
        spline_segments = [self.get_variable('splines'+str(k), solution=True)
                           for k in range(self.n_seg)]
        splines = concat_splines(spline_segments, segment_times)
        horizon_time = sum(segment_times)
        if time_axis is None:
            n_samp = int(
                round(horizon_time/self.options['sample_time'], 3)) + 1
            time_axis = np.linspace(0., horizon_time, n_samp)
        self.get_trajectories(splines, time_axis, current_time)
        if not hasattr(self, 'signals'):
            self.init_signals()
        self.predict(update_time)
        self.simulate(update_time)
        self.store(update_time)

    def get_trajectories(self, splines, time_axis, current_time):
        self.trajectories = self.splines2signals(splines, time_axis)
        if not set(['state', 'input', 'pose']).issubset(self.trajectories):
            raise ValueError(
                'Signals should contain at least state, input and pose.')
        self.trajectories['time'] = time_axis - time_axis[0] + current_time
        self.trajectories['splines'] = np.c_[
            sample_splines(splines, time_axis)]
        knots = splines[0].basis.knots
        time_axis_kn = np.r_[
            knots[self.degree] + time_axis[0], knots[self.degree+1:-self.degree]]
        self.trajectories_kn = self.splines2signals(splines, time_axis_kn)
        self.trajectories_kn['time'] = time_axis_kn - \
            time_axis_kn[0] + current_time
        self.trajectories_kn['splines'] = np.c_[
            sample_splines(splines, time_axis_kn)]
        for key in self.trajectories:
            shape = self.trajectories[key].shape
            if len(shape) == 1:
                self.trajectories[key] = self.trajectories[
                    key].reshape(1, shape[0])
        for key in self.trajectories_kn:
            shape = self.trajectories_kn[key].shape
            if len(shape) == 1:
                self.trajectories_kn[key] = self.trajectories_kn[
                    key].reshape(1, shape[0])

    def predict(self, predict_time):
        n_samp = int(predict_time/self.options['sample_time'])
        if self.options['ideal_prediction']:
            for key in self.trajectories:
                self.prediction[key] = self.trajectories[key][:, n_samp]
        else:
            for key in self.trajectories:
                if key not in ['state', 'input']:
                    self.prediction[key] = self.trajectories[key][:, n_samp]
            input = self.trajectories['input']
            state0 = self.signals['state'][:, -1]  # current state
            state = self.integrate_ode(state0, input, predict_time)
            self.prediction['state'] = state[:, -1]
            self.prediction['input'] = self.trajectories['input'][:, n_samp]

    def simulate(self, simulation_time):
        n_samp = int(simulation_time/self.options['sample_time'])
        if self.options['ideal_update']:
            for key in self.trajectories:
                self.signals[key] = np.c_[
                    self.signals[key], self.trajectories[key][:, 1:n_samp+1]]
        else:
            for key in self.trajectories:
                if key not in ['state', 'input']:
                    self.signals[key] = np.c_[
                        self.signals[key], self.trajectories[key][:, 1:n_samp+1]]
            input = self.trajectories['input']
            if self.options['input_disturbance']:
                input = self.add_disturbance(input)
            if self.options['1storder_delay']:
                input0 = self.signals['input'][:, -1]
                input = self.integrate_ode(
                    input0, input, simulation_time, self._ode_1storder)
            state0 = self.signals['state'][:, -1]  # current state
            state = self.integrate_ode(state0, input, simulation_time)
            self.signals['input'] = np.c_[
                self.signals['input'], input[:, 1:n_samp+1]]
            self.signals['state'] = np.c_[
                self.signals['state'], state[:, 1:n_samp+1]]

    def store(self, update_time):
        if not hasattr(self, 'traj_storage'):
            self.traj_storage = {}
            self.traj_storage_kn = {}
            self.pred_storage = {}
        repeat = int(update_time/self.options['sample_time'])
        self._add_to_memory(self.traj_storage, self.trajectories, repeat)
        self._add_to_memory(self.traj_storage_kn, self.trajectories_kn, repeat)
        self._add_to_memory(self.pred_storage, self.prediction, repeat)

    def init_signals(self):
        self.signals = {}
        for key in self.trajectories:
            self.signals[key] = np.c_[self.trajectories[key][:, 0]]

    def integrate_ode(self, state0, input, integration_time, ode=None):
        if ode is None:
            ode = self._ode
        sample_time = self.options['sample_time']
        n_samp = int(integration_time/sample_time)+1
        time_axis = np.linspace(0., (n_samp-1)*sample_time, n_samp)
        # make interpolation function which returns the input at a certain time
        time_interp = np.linspace(
            0., (input.shape[1]-1)*sample_time, input.shape[1])
        input_interp = interp1d(time_interp, input, kind='linear',
                                bounds_error=False, fill_value=input[:, -1])
        state = odeint(ode, state0, time_axis, args=(input_interp,)).T
        return state

    def _ode(self, state, time, input_interp):
        input = input_interp(time)
        return self.ode(state, input)

    def _ode_1storder(self, state, time, input_interp):
        input = input_interp(time)
        return (1./self.options['time_constant'])*(input - state)

    def add_disturbance(self, input):
        if self.options['input_disturbance'] is not None:
            fc = self.options['input_disturbance']['fc']
            stdev = self.options['input_disturbance']['stdev']
            if 'mean' in self.options['input_disturbance']:
                mean = self.options['input_disturbance']['mean']
            else:
                mean = np.zeros(stdev.shape)
            n_sign = input.shape[0]
            n_samp = input.shape[1]
            disturbance = np.zeros((n_sign, n_samp))
            filt = butter(3, fc, 'low')
            for k in range(n_sign):
                disturbance[k, :] = filtfilt(filt[0], filt[1],
                                             normal(mean[k], stdev[k], n_samp))
            return input + disturbance
        else:
            return input

    def _add_to_memory(self, memory, dictionary, repeat=1):
        for key in dictionary.keys():
            if not (key in memory):
                memory[key] = []
            memory[key].extend([dictionary[key] for k in range(repeat)])

    def draw(self, t=-1):
        ret = []
        for shape in self.shapes:
            ret += shape.draw(self.signals['pose'][:, t])
        return ret

    # ========================================================================
    # Methods required to override
    # ========================================================================

    def define_trajectory_constraints(self, splines):
        raise NotImplementedError('Please implement this method!')

    def get_initial_constraints(self, splines):
        raise NotImplementedError('Please implement this method!')

    def get_terminal_constraints(self, splines):
        raise NotImplementedError('Please implement this method!')

    def check_terminal_conditions(self):
        raise NotImplementedError('Please implement this method!')

    def splines2signals(self, splines, time):
        raise NotImplementedError('Please implement this method!')

    def ode(self, state, input):
        raise NotImplementedError('Please implement this method!')<|MERGE_RESOLUTION|>--- conflicted
+++ resolved
@@ -20,7 +20,7 @@
 from ..basics.optilayer import OptiChild
 from ..basics.spline import BSpline, BSplineBasis
 from ..basics.spline_extra import concat_splines, definite_integral, sample_splines
-from ..basics.shape import Rectangle, Square
+from ..basics.shape import Rectangle, Square, Circle
 from casadi import inf
 from scipy.signal import filtfilt, butter
 from scipy.interpolate import interp1d
@@ -119,44 +119,29 @@
                         con += (-b+rad[l]+safety_distance-eps)*(1+tg_ha**2)
                         self.define_constraint(con, -inf, 0)
             # room constraints
-<<<<<<< HEAD
-            if (isinstance(environment.room['shape'], (Rectangle, Square)) and 
-                environment.room['shape'].orientation == 0.0 and not isinstance(tg_ha, BSpline)):
-                room_limits = environment.get_canvas_limits()
-                for chck in checkpoints:
-                    for k in range(2):
-                        self.define_constraint(-(chck[k]+position[k]) + room_limits[k][0], -inf, 0.)
-                        self.define_constraint((chck[k]+position[k]) - room_limits[k][1], -inf, 0.)
-            else:
-                hyp_room = environment.room['shape'].get_hyperplanes(position = environment.room['position'])
-                for l, chck in enumerate(checkpoints):
-                    for hpp in hyp_room.itervalues():
-                        con = 0
-                        con += (hpp['a'][0]*chck[0] + hpp['a'][1]*chck[1])*(1.-tg_ha**2)
-                        con += (-hpp['a'][0]*chck[1] + hpp['a'][1]*chck[0])*(2*tg_ha)
-                        con += (hpp['a'][0]*position[0] + hpp['a'][1]*position[1])*(1+tg_ha**2)
-                        con += (-hpp['b']+rad[l])*(1+tg_ha**2)
-                        self.define_constraint(con, -inf, 0)
-=======
+            # check room shape and orientation, check vehicle shape and orientation
+            # then decide on type of constraints to use: room_limits or hyperplanes
             if self.options['room_constraints']:
-                if (isinstance(environment.room['shape'], (Rectangle, Square)) and
-                    environment.room['shape'].orientation == 0.0):
-                    room_limits = environment.get_canvas_limits()
-                    for chck in checkpoints:
-                        for k in range(2):
-                            self.define_constraint(-(chck[k]+position[k]) + room_limits[k][0], -inf, 0.)
-                            self.define_constraint((chck[k]+position[k]) - room_limits[k][1], -inf, 0.)
-                else:
-                    hyp_room = environment.room['shape'].get_hyperplanes(position = environment.room['position'])
-                    for l, chck in enumerate(checkpoints):
-                        for hpp in hyp_room.itervalues():
-                            con = 0
-                            con += (hpp['a'][0]*chck[0] + hpp['a'][1]*chck[1])*(1.-tg_ha**2)
-                            con += (-hpp['a'][0]*chck[1] + hpp['a'][1]*chck[0])*(2*tg_ha)
-                            con += (hpp['a'][0]*position[0] + hpp['a'][1]*position[1])*(1+tg_ha**2)
-                            con += (-hpp['b']+rad[l])*(1+tg_ha**2)
-                            self.define_constraint(con, -inf, 0)
->>>>>>> 25f255d5
+                for shape in self.shapes:  # loop over vehicle shapes
+                    if ((isinstance(environment.room['shape'], (Rectangle, Square)) and
+                        environment.room['shape'].orientation == 0.0) and
+                        (isinstance(shape, Circle) or (isinstance(shape, (Rectangle, Square)) and
+                         shape.orientation == 0 and (isinstance(tg_ha, (int, float, long)) and tg_ha == 0.)))):
+                        room_limits = environment.get_canvas_limits()
+                        for chck in checkpoints:
+                            for k in range(2):
+                                self.define_constraint(-(chck[k]+position[k]) + room_limits[k][0], -inf, 0.)
+                                self.define_constraint((chck[k]+position[k]) - room_limits[k][1], -inf, 0.)
+                    else:
+                        hyp_room = environment.room['shape'].get_hyperplanes(position = environment.room['position'])
+                        for l, chck in enumerate(checkpoints):
+                            for hpp in hyp_room.itervalues():
+                                con = 0
+                                con += (hpp['a'][0]*chck[0] + hpp['a'][1]*chck[1])*(1.-tg_ha**2)
+                                con += (-hpp['a'][0]*chck[1] + hpp['a'][1]*chck[0])*(2*tg_ha)
+                                con += (hpp['a'][0]*position[0] + hpp['a'][1]*position[1])*(1+tg_ha**2)
+                                con += (-hpp['b']+rad[l])*(1+tg_ha**2)
+                                self.define_constraint(con, -inf, 0)
 
     def define_collision_constraints_3d(self, hyperplanes, environment, positions):
         # orientation for 3d not yet implemented!
