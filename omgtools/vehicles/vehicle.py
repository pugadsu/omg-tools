--- conflicted
+++ resolved
@@ -263,11 +263,6 @@
         self.trajectories['splines'] = np.c_[
             sample_splines(splines, time_axis)]
         knots = splines[0].basis.knots
-<<<<<<< HEAD
-        # time_axis_kn = np.r_[
-        #     knots[self.degree] + time_axis[0], knots[self.degree+1:-self.degree]]
-=======
->>>>>>> 8a317395
         time_axis_kn = np.r_[knots[self.degree] + time_axis[0], [k for k in knots[
         self.degree+1:-self.degree] if k > (knots[self.degree]+time_axis[0])]]
         self.trajectories_kn = self.splines2signals(splines, time_axis_kn)
