--- conflicted
+++ resolved
@@ -244,18 +244,6 @@
         if time_axis is None:
             n_samp = int(round(horizon_time/sample_time, 6)) + 1
             time_axis = np.linspace(0., (n_samp-1)*sample_time, n_samp)
-<<<<<<< HEAD
-        self.get_trajectories(splines, time_axis, current_time)
-        if not hasattr(self, 'signals'):
-            self.init_signals()
-        self.predict(update_time, sample_time)
-        self.simulate(update_time, sample_time)
-        self.store(update_time, sample_time)
-        self.update_plots()
-
-    def get_trajectories(self, splines, time_axis, current_time):
-=======
->>>>>>> 983d016c
         self.trajectories = self.splines2signals(splines, time_axis)
         if not set(['state', 'input']).issubset(self.trajectories):
             raise ValueError(
