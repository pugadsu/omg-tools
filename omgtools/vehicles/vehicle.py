--- conflicted
+++ resolved
@@ -20,12 +20,8 @@
 from ..basics.optilayer import OptiChild
 from ..basics.spline import BSpline, BSplineBasis
 from ..basics.spline_extra import concat_splines, definite_integral, sample_splines
-<<<<<<< HEAD
 from ..basics.shape import Rectangle, Square, Circle
-=======
-from ..basics.shape import Rectangle, Square
 from ..simulation.plotlayer import PlotLayer
->>>>>>> b50a6e7e
 from casadi import inf
 from scipy.signal import filtfilt, butter
 from scipy.interpolate import interp1d
@@ -132,7 +128,6 @@
             # check room shape and orientation, check vehicle shape and orientation
             # then decide on type of constraints to use: room_limits or hyperplanes
             if self.options['room_constraints']:
-<<<<<<< HEAD
                 for shape in self.shapes:  # loop over vehicle shapes
                     if ((isinstance(environment.room['shape'], (Rectangle, Square)) and
                         environment.room['shape'].orientation == 0.0) and
@@ -153,31 +148,6 @@
                                 con += (hpp['a'][0]*position[0] + hpp['a'][1]*position[1])*(1+tg_ha**2)
                                 con += (-hpp['b']+rad[l])*(1+tg_ha**2)
                                 self.define_constraint(con, -inf, 0)
-=======
-                if (isinstance(environment.room['shape'], (Rectangle, Square)) and
-                        environment.room['shape'].orientation == 0.0):
-                    room_limits = environment.get_canvas_limits()
-                    for chck in checkpoints:
-                        for k in range(2):
-                            self.define_constraint(
-                                -(chck[k]+position[k]) + room_limits[k][0], -inf, 0.)
-                            self.define_constraint(
-                                (chck[k]+position[k]) - room_limits[k][1], -inf, 0.)
-                else:
-                    hyp_room = environment.room['shape'].get_hyperplanes(
-                        position=environment.room['position'])
-                    for l, chck in enumerate(checkpoints):
-                        for hpp in hyp_room.itervalues():
-                            con = 0
-                            con += (hpp['a'][0]*chck[0] + hpp['a']
-                                    [1]*chck[1])*(1.-tg_ha**2)
-                            con += (-hpp['a'][0]*chck[1] +
-                                    hpp['a'][1]*chck[0])*(2*tg_ha)
-                            con += (hpp['a'][0]*position[0] +
-                                    hpp['a'][1]*position[1])*(1+tg_ha**2)
-                            con += (-hpp['b']+rad[l])*(1+tg_ha**2)
-                            self.define_constraint(con, -inf, 0)
->>>>>>> b50a6e7e
 
     def define_collision_constraints_3d(self, hyperplanes, environment, positions):
         # orientation for 3d not yet implemented!
