--- conflicted
+++ resolved
@@ -97,8 +97,6 @@
             trajectories[str(vehicle)] = vehicle.trajectories
         return trajectories
 
-<<<<<<< HEAD
-
     def run_iterative(self, region):  # run until vehicle is in region
         self.reset_timing()
         self.problem.initialize()
@@ -123,7 +121,7 @@
             return True
         else:
             return False
-=======
+
     def hard_stop(self, stop_time, perturbation):
         self.problem.update(self.current_time, stop_time, self.sample_time)
         for k, vehicle in enumerate(self.problem.vehicles):
@@ -133,7 +131,6 @@
     def sleep(self, sleep_time):
         self.problem.sleep(self.current_time, sleep_time, self.sample_time)
         self.update_timing(sleep_time)
->>>>>>> 88c22990
 
     def time2index(self, time):
         Ts = self.sample_time
