# This file is part of OMG-tools.
#
# OMG-tools -- Optimal Motion Generation-tools
# Copyright (C) 2016 Ruben Van Parys & Tim Mercy, KU Leuven.
# All rights reserved.
#
# OMG-tools is free software; you can redistribute it and/or
# modify it under the terms of the GNU Lesser General Public
# License as published by the Free Software Foundation; either
# version 3 of the License, or (at your option) any later version.
# This software is distributed in the hope that it will be useful,
# but WITHOUT ANY WARRANTY; without even the implied warranty of
# MERCHANTABILITY or FITNESS FOR A PARTICULAR PURPOSE. See the GNU
# Lesser General Public License for more details.
#
# You should have received a copy of the GNU Lesser General Public
# License along with this program; if not, write to the Free Software
# Foundation, Inc., 51 Franklin Street, Fifth Floor, Boston, MA 02110-1301 USA

from ..basics.optilayer import OptiChild
from ..basics.spline import BSplineBasis
from obstacle import Obstacle
from casadi import inf
import numpy as np


class Environment(OptiChild):

    def __init__(self, room, obstacles=[]):
        OptiChild.__init__(self, 'environment')

        # create room and define dimension of the space
        self.room, self.n_dim = room, room['shape'].n_dim
        if not ('position' in room):
            self.room['position'] = [0. for k in range(self.n_dim)]
        if not ('orientation' in room):
            if self.n_dim == 2:
                self.room['orientation'] = 0.
            elif self.n_dim == 3:
                self.room['orientation'] = [0., 0., 0.]  # Euler angles
            else:
                raise ValueError('You defined a shape with dimension ' 
                                 + str(self.n_dim) + ', which is invalid.')

        # add obstacles
        self.obstacles, self.n_obs = [], 0
        for obstacle in obstacles:
            self.add_obstacle(obstacle)

    # ========================================================================
    # Copy function
    # ========================================================================

    def copy(self):
        obstacles = [Obstacle(o.initial, o.shape, o.trajectories)
                     for o in self.obstacles]
        return Environment(self.room, obstacles)

    # ========================================================================
    # Add obstacles/vehicles
    # ========================================================================

    def add_obstacle(self, obstacle):
        if isinstance(obstacle, list):
            for obst in obstacle:
                self.add_obstacle(obst)
        else:
            if obstacle.n_dim != self.n_dim:
                raise ValueError('Not possible to combine ' +
                                 str(obstacle.n_dim) + 'D obstacle with ' +
                                 str(self.n_dim) + 'D environment.')
            self.obstacles.append(obstacle)
            self.n_obs += 1

    def define_collision_constraints(self, vehicle, splines):
        if vehicle.n_dim != self.n_dim:
            raise ValueError('Not possible to combine ' +
                             str(vehicle.n_dim) + 'D vehicle with ' +
                             str(self.n_dim) + 'D environment.')
        hyp_veh, hyp_obs = {}, {}
        for k, shape in enumerate(vehicle.shapes):
            hyp_veh[shape] = []
            for l, obstacle in enumerate(self.obstacles):
                if obstacle.avoid_obstacle:
                    if obstacle not in hyp_obs:
                        hyp_obs[obstacle] = []
                    degree = 1
                    knots = np.r_[np.zeros(degree),
                                  vehicle.knots[
                                      vehicle.degree:-vehicle.degree],
                                  np.ones(degree)]
                    basis = BSplineBasis(knots, degree)
                    a = self.define_spline_variable(
                        'a'+str(k)+str(l), self.n_dim, basis=basis)
                    b = self.define_spline_variable(
                        'b'+str(k)+str(l), 1, basis=basis)[0]
                    self.define_constraint(
                        sum([a[p]*a[p] for p in range(self.n_dim)])-1, -inf, 0.)
                    hyp_veh[shape].append({'a': a, 'b': b})
                    hyp_obs[obstacle].append({'a': a, 'b': b})
        for obstacle in self.obstacles:
            if obstacle.avoid_obstacle:
                obstacle.define_collision_constraints(hyp_obs[obstacle])
        for spline in vehicle.splines:
            vehicle.define_collision_constraints(hyp_veh, self, spline)
        self.sample_time = vehicle.options['sample_time']

    # ========================================================================
    # Update environment
    # ========================================================================

    def update(self, update_time):
        for obstacle in self.obstacles:
            obstacle.update(update_time, self.sample_time)

    def draw(self, t=-1):
        draw = []
        for obstacle in self.obstacles:
            draw.append(obstacle.draw(t))
<<<<<<< HEAD
        pose = self.room['position']
        pose.append(self.room['orientation'])
        draw.append(self.room['shape'].draw(pose=pose))
=======
        draw.append(self.room['shape'].draw())
>>>>>>> fc2781f7
        return draw

    def get_canvas_limits(self):
        limits = self.room['shape'].get_canvas_limits()
        return [limits[k]+self.room['position'][k] for k in range(self.n_dim)]<|MERGE_RESOLUTION|>--- conflicted
+++ resolved
@@ -117,13 +117,7 @@
         draw = []
         for obstacle in self.obstacles:
             draw.append(obstacle.draw(t))
-<<<<<<< HEAD
-        pose = self.room['position']
-        pose.append(self.room['orientation'])
-        draw.append(self.room['shape'].draw(pose=pose))
-=======
         draw.append(self.room['shape'].draw())
->>>>>>> fc2781f7
         return draw
 
     def get_canvas_limits(self):
