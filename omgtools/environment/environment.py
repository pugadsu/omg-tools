--- conflicted
+++ resolved
@@ -33,7 +33,6 @@
         self.room, self.n_dim = room, room['shape'].n_dim
         if 'position' not in room:
             self.room['position'] = [0. for k in range(self.n_dim)]
-<<<<<<< HEAD
         if not ('orientation' in room):
             if self.n_dim == 2:
                 self.room['orientation'] = 0.
@@ -42,10 +41,8 @@
             else:
                 raise ValueError('You defined a shape with dimension ' 
                                  + str(self.n_dim) + ', which is invalid.')
-=======
         if 'draw' not in room:
             self.room['draw'] = False
->>>>>>> 25f255d5
 
         # add obstacles
         self.obstacles, self.n_obs = [], 0
