--- conflicted
+++ resolved
@@ -16,15 +16,10 @@
                  'planning problems'),
     license="LGPLv3",
     keywords="optimization motion planning splines distributed multi-agent",
-<<<<<<< HEAD
-    # url="",
-    packages=['omgtools'],
-=======
     url="https://github.com/meco-group/omg-tools",
     packages=['omgtools', 'omgtools/basics', 'omgtools/environment',
               'omgtools/problems', 'omgtools/simulation', 'omgtools/vehicles'],
->>>>>>> 3b7b569b
-    package_data={'':['export/point2point/*']},
+    package_data={'': ['export/point2point/*']},
     long_description=read('readme.md'),
     classifiers=[
         "Development Status :: 3 - Alpha",
